# graphforrag_core/schema_manager.py
import logging
import re
from neo4j import AsyncDriver # type: ignore
from config import cypher_queries # Import the whole module
from .embedder_client import EmbedderClient
<<<<<<< HEAD
import textwrap
from typing import Any, Dict, List
=======

import textwrap
from typing import Any, Dict, List

>>>>>>> 854040cb

logger = logging.getLogger("graph_for_rag.schema")

class SchemaManager:
    def __init__(self, driver: AsyncDriver, database: str, embedder: EmbedderClient):
        self.driver: AsyncDriver = driver
        self.database: str = database
        self.embedder: EmbedderClient = embedder

    async def _get_dynamic_properties_for_btree_indexing(self, node_label: str) -> list[str]:
        logger.debug(f"Fetching dynamic properties for B-Tree indexing on label: {node_label}")
        properties_to_index: list[str] = []
        try:
            query_string_get_props_with_apoc = """ 
            CALL apoc.meta.schema() YIELD value
            UNWIND value AS node_meta
            WITH node_meta WHERE node_meta.name = $node_label_param AND node_meta.type = 'node'
            UNWIND keys(node_meta.properties) AS prop_name
            WITH prop_name, node_meta.properties[prop_name].type AS prop_type
            WHERE NOT prop_name IN $excluded_props AND prop_type IN $suitable_types
            RETURN DISTINCT prop_name
            """
            results, _, _ = await self.driver.execute_query( # type: ignore
                query_string_get_props_with_apoc,
                node_label_param=node_label,
                excluded_props=cypher_queries.EXCLUDED_PROPERTIES_FOR_DYNAMIC_BTREE,
                suitable_types=cypher_queries.SUITABLE_BTREE_TYPES,
                database_=self.database
            )
            properties_to_index = [record["prop_name"] for record in results]
            logger.debug(f"Found suitable dynamic properties for {node_label} via APOC: {properties_to_index}")
        except Exception as e:
            if "Unknown function 'apoc.meta.schema'" in str(e) or \
               "No function with name `apoc.meta.schema`" in str(e):
                logger.warning(f"APOC procedure 'apoc.meta.schema' not found. Falling back for label '{node_label}'.")
                
                if not re.match(r"^[A-Za-z0-9_]+$", node_label):
                    logger.error(f"Invalid node_label format for fallback query: {node_label}")
                    return []
                
                fallback_query_string = cypher_queries.GET_DISTINCT_PROPERTY_KEYS_FOR_LABEL_FALLBACK_TEMPLATE.replace(
                    "{node_label_placeholder}", node_label
                )
                
                results, _, _ = await self.driver.execute_query( # type: ignore
                    fallback_query_string, 
                    excluded_props_param=cypher_queries.EXCLUDED_PROPERTIES_FOR_DYNAMIC_BTREE, 
                    database_=self.database
                ) 
                properties_to_index = [record["key"] for record in results]
                logger.debug(f"Found suitable dynamic properties for {node_label} via fallback: {properties_to_index}")
            else:
                logger.error(f"Error fetching dynamic property keys using APOC for label '{node_label}': {e}", exc_info=True)
        return properties_to_index

    async def ensure_indices_and_constraints(self):
        logger.info("Ensuring database indices and constraints...")
        
        static_queries_and_params = [
            (cypher_queries.CREATE_CONSTRAINT_CHUNK_UUID, {}),
            (cypher_queries.CREATE_CONSTRAINT_SOURCE_UUID, {}),
            (cypher_queries.CREATE_CONSTRAINT_SOURCE_NAME, {}),
            (cypher_queries.CREATE_CONSTRAINT_ENTITY_UUID, {}),
            (cypher_queries.CREATE_CONSTRAINT_PRODUCT_UUID, {}),
            (cypher_queries.CREATE_INDEX_CHUNK_NAME, {}), # B-tree on Chunk.name (from dynamic_props)
            (cypher_queries.CREATE_INDEX_CHUNK_SOURCE_DESC_NUM, {}),
            (cypher_queries.CREATE_INDEX_SOURCE_CONTENT, {}), # B-tree on Source.content
            (cypher_queries.CREATE_INDEX_ENTITY_NAME, {}), 
            (cypher_queries.CREATE_INDEX_ENTITY_LABEL, {}),
            (cypher_queries.CREATE_INDEX_ENTITY_NORMALIZED_NAME_LABEL, {}),
            (cypher_queries.CREATE_INDEX_PRODUCT_NAME, {}), 
            # Specific B-tree indexes for Product.price and Product.sku
            ("CREATE INDEX product_price_idx IF NOT EXISTS FOR (p:Product) ON (p.price)", {}),
            ("CREATE INDEX product_sku_idx IF NOT EXISTS FOR (p:Product) ON (p.sku)", {}),
            # B-tree on Product.content (JSON string) might not be very useful unless exact matches are needed.
            # A full-text index is generally better for text/JSON string content.
            # ("CREATE INDEX product_content_idx IF NOT EXISTS FOR (p:Product) ON (p.content)", {}),


            (cypher_queries.CREATE_FULLTEXT_CHUNK_CONTENT, {}), # Indexes Chunk.name and Chunk.content
            (cypher_queries.CREATE_FULLTEXT_SOURCE_CONTENT, {}), # Indexes Source.name and Source.content
            (cypher_queries.CREATE_FULLTEXT_ENTITY_NAME, {}),    # Now only Entity.name
            (cypher_queries.CREATE_FULLTEXT_PRODUCT_NAME_CONTENT, {}), # Indexes Product.name and Product.content
            (cypher_queries.CREATE_INDEX_RELATIONSHIP_LABEL, {}),
            (cypher_queries.CREATE_FULLTEXT_RELATIONSHIP_FACT, {}),
            # Full-text index on MENTIONS.mention_context (NEW)
            ("CREATE FULLTEXT INDEX mentions_fact_sentence_ft IF NOT EXISTS FOR ()-[r:MENTIONS]-() ON EACH [r.fact_sentence]", {}), # CHANGED 
        ]

        # Vector index for Chunk content
        chunk_node_label = "Chunk"
        chunk_content_property = "content_embedding" # Chunk.content is embedded
        chunk_vector_index_name = f"{chunk_node_label.lower()}_{chunk_content_property}_vector"
        create_vector_index_chunk_query = cypher_queries.CREATE_VECTOR_INDEX_TEMPLATE.replace(
            "$index_name", chunk_vector_index_name
        ).replace("$node_label", chunk_node_label).replace("$property_name", chunk_content_property).replace("$dimension", str(self.embedder.dimension)).replace("$similarity_function", "cosine")
        static_queries_and_params.append((create_vector_index_chunk_query, {}))

        # Vector index for Source content
        source_node_label = "Source"
        source_content_property = "content_embedding" # Source.content is embedded
        source_vector_index_name = f"{source_node_label.lower()}_{source_content_property}_vector" 
        create_vector_index_source_query = cypher_queries.CREATE_VECTOR_INDEX_TEMPLATE.replace(
            "$index_name", source_vector_index_name
        ).replace("$node_label", source_node_label).replace("$property_name", source_content_property).replace("$dimension", str(self.embedder.dimension)).replace("$similarity_function", "cosine")
        static_queries_and_params.append((create_vector_index_source_query, {}))

        # Vector index for Entity name
        entity_node_label = "Entity"
        entity_name_property = "name_embedding" # Entity.name is embedded
        entity_name_vector_index = f"{entity_node_label.lower()}_{entity_name_property}_vector"
        create_vector_index_entity_name_query = cypher_queries.CREATE_VECTOR_INDEX_TEMPLATE.replace(
            "$index_name", entity_name_vector_index
        ).replace("$node_label", entity_node_label).replace("$property_name", entity_name_property).replace("$dimension", str(self.embedder.dimension)).replace("$similarity_function", "cosine")
        static_queries_and_params.append((create_vector_index_entity_name_query, {}))
        # Entity description/content embedding index is REMOVED

        # Vector indexes for Product name and content
        product_node_label = "Product"
        product_name_property = "name_embedding" # Product.name is embedded
        product_name_vector_index = f"{product_node_label.lower()}_{product_name_property}_vector"
        create_vector_index_product_name_query = cypher_queries.CREATE_VECTOR_INDEX_TEMPLATE.replace(
            "$index_name", product_name_vector_index
        ).replace("$node_label", product_node_label).replace("$property_name", product_name_property).replace("$dimension", str(self.embedder.dimension)).replace("$similarity_function", "cosine")
        static_queries_and_params.append((create_vector_index_product_name_query, {}))

        product_content_property = "content_embedding" # Product.content (JSON string) is embedded
        product_content_vector_index = f"{product_node_label.lower()}_{product_content_property}_vector"
        create_vector_index_product_content_query = cypher_queries.CREATE_VECTOR_INDEX_TEMPLATE.replace(
            "$index_name", product_content_vector_index
        ).replace("$node_label", product_node_label).replace("$property_name", product_content_property).replace("$dimension", str(self.embedder.dimension)).replace("$similarity_function", "cosine")
        static_queries_and_params.append((create_vector_index_product_content_query, {}))

        # Vector index for Relationship fact
        rel_type_for_vector = "RELATES_TO" # This is for :RELATES_TO relationships
        rel_property_name_for_vector = "fact_embedding"
        rel_vector_index_name = f"{rel_type_for_vector.lower()}_{rel_property_name_for_vector}_vector"
        create_vector_index_rel_query = f"""
        CREATE VECTOR INDEX {rel_vector_index_name} IF NOT EXISTS
        FOR ()-[r:{rel_type_for_vector}]-() ON (r.{rel_property_name_for_vector})
        OPTIONS {{indexConfig: {{
            `vector.dimensions`: {self.embedder.dimension},
            `vector.similarity_function`: 'cosine'
        }}}}
        """
        static_queries_and_params.append((create_vector_index_rel_query, {}))
        
        # Vector index for MENTIONS.fact_embedding (NEW/RENAMED from mention_context_embedding)
        mentions_rel_type = "MENTIONS"
        mentions_fact_property = "fact_embedding" # CHANGED from mention_context_embedding
        mentions_fact_vector_index = f"{mentions_rel_type.lower()}_{mentions_fact_property}_vector" # Name reflects property
        create_vector_index_mentions_fact_query = f"""
        CREATE VECTOR INDEX {mentions_fact_vector_index} IF NOT EXISTS
        FOR ()-[r:{mentions_rel_type}]-() ON (r.{mentions_fact_property}) // Use fact_embedding
        OPTIONS {{indexConfig: {{
            `vector.dimensions`: {self.embedder.dimension},
            `vector.similarity_function`: 'cosine'
        }}}}
        """
        static_queries_and_params.append((create_vector_index_mentions_fact_query, {}))
        
        all_queries_to_run = list(static_queries_and_params) # This should be after all static_queries_and_params are defined

        # Dynamic B-tree indexes (Chunk.name, Source.name, Product.name are already covered by specific B-tree indexes above)
        # Dynamic B-tree on Product.content (JSON string) is probably not useful.
        # We might want dynamic B-tree on specific metadata fields for Product if they are frequently filtered on.
        # For Entity, only name is primary, other identifiable fields come from MENTIONS relationship.
        # Let's review which dynamic B-trees are still needed.
        # `name` is now explicit for all main node types.
        # `content` is also explicit.
        # `EXCLUDED_PROPERTIES_FOR_DYNAMIC_BTREE` should be updated.
        
        # For now, let's assume dynamic B-tree indexing is mostly for metadata fields beyond explicit ones.
        for node_label in ["Chunk", "Source", "Entity", "Product"]:
            dynamic_props = await self._get_dynamic_properties_for_btree_indexing(node_label)
            for prop_key in dynamic_props:
                # Avoid re-creating indexes on already explicitly indexed core fields like price, sku for Product.
                if node_label == "Product" and prop_key in ["price", "sku"]: # Already have specific indexes
                    continue
                
                safe_prop_key_for_name = re.sub(r'[^a-zA-Z0-9_]', '_', prop_key)
                index_name = f"dynamic_idx_{node_label.lower()}_{safe_prop_key_for_name.lower()}"
                safe_prop_key_for_cypher = prop_key.replace("`", "``") 
                dynamic_index_query = f"CREATE INDEX {index_name} IF NOT EXISTS FOR (n:{node_label}) ON (n.`{safe_prop_key_for_cypher}`)"
                all_queries_to_run.append((dynamic_index_query, {}))
                logger.debug(f"Prepared dynamic index query for {node_label} on property '{prop_key}' with name '{index_name}'")

        async with self.driver.session(database=self.database) as session:
            for query_string, params in all_queries_to_run: 
                try:
                    logger.debug(f"Executing: {query_string.strip()} with params {params if params else ''}")
                    await session.run(query_string, params)
                except Exception as e:
                    logger.error(f"Failed to execute schema query '{query_string.strip()}': {e}", exc_info=True) 
                    
        logger.info("Finished ensuring database indices and constraints.")
        
        
    async def clear_all_known_indexes_and_constraints(self):
        logger.warning("Attempting to drop known indexes and constraints...")
        
        queries_to_drop_str = [
            cypher_queries.DROP_INDEX_CHUNK_NAME,
            cypher_queries.DROP_INDEX_CHUNK_SOURCE_DESC_NUM,
            cypher_queries.DROP_INDEX_SOURCE_CONTENT,
            cypher_queries.DROP_INDEX_ENTITY_NAME, 
            cypher_queries.DROP_INDEX_ENTITY_LABEL,
            cypher_queries.DROP_INDEX_ENTITY_NORMALIZED_NAME_LABEL,
            cypher_queries.DROP_INDEX_PRODUCT_NAME,
            "DROP INDEX product_price_idx IF EXISTS", # For Product.price
            "DROP INDEX product_sku_idx IF EXISTS",   # For Product.sku
            # "DROP INDEX product_content_idx IF EXISTS", # If we had one for Product.content

            cypher_queries.DROP_FULLTEXT_CHUNK_CONTENT, 
            cypher_queries.DROP_FULLTEXT_SOURCE_CONTENT, 
            "DROP INDEX entity_name_ft IF EXISTS", # Was DROP_FULLTEXT_ENTITY_NAME_DESC
            "DROP INDEX product_name_content_ft IF EXISTS", # Was DROP_FULLTEXT_PRODUCT_NAME_DESC
             "DROP INDEX mentions_fact_sentence_ft IF EXISTS", # CHANGED from mentions_context_ft
            "DROP INDEX product_name_desc_ft IF EXISTS", 

            cypher_queries.DROP_CONSTRAINT_CHUNK_UUID,
            cypher_queries.DROP_CONSTRAINT_SOURCE_UUID,
            cypher_queries.DROP_CONSTRAINT_SOURCE_NAME,
            cypher_queries.DROP_CONSTRAINT_ENTITY_UUID,
            cypher_queries.DROP_CONSTRAINT_PRODUCT_UUID,
            cypher_queries.DROP_INDEX_RELATIONSHIP_LABEL,
            "DROP INDEX relationship_fact_ft IF EXISTS", 
        ]
        
        # Vector index drops
        chunk_vector_index_name = "chunk_content_embedding_vector"
        queries_to_drop_str.append(f"DROP INDEX {chunk_vector_index_name} IF EXISTS")
        
        source_vector_index_name = "source_content_embedding_vector" 
        queries_to_drop_str.append(f"DROP INDEX {source_vector_index_name} IF EXISTS") 
        
        entity_name_vector_index = "entity_name_embedding_vector"
        queries_to_drop_str.append(f"DROP INDEX {entity_name_vector_index} IF EXISTS")
        
        # entity_desc_vector_index = "entity_description_embedding_vector" # This one is removed
        # queries_to_drop_str.append(f"DROP INDEX {entity_desc_vector_index} IF EXISTS") # So remove its drop

        product_name_vector_index = "product_name_embedding_vector"
        queries_to_drop_str.append(f"DROP INDEX {product_name_vector_index} IF EXISTS")
        
        product_content_vector_index = "product_content_embedding_vector" # Was product_description_embedding_vector
        queries_to_drop_str.append(f"DROP INDEX {product_content_vector_index} IF EXISTS")

        rel_vector_index_name = "relates_to_fact_embedding_vector"
        queries_to_drop_str.append(f"DROP INDEX {rel_vector_index_name} IF EXISTS")

        mentions_fact_vector_index = "mentions_fact_embedding_vector" # CHANGED from mentions_mention_context_embedding_vector
        queries_to_drop_str.append(f"DROP INDEX {mentions_fact_vector_index} IF EXISTS")

        for node_label in ["Chunk", "Source", "Entity", "Product"]:
            try:
                dynamic_props = await self._get_dynamic_properties_for_btree_indexing(node_label)
                for prop_key in dynamic_props:
                    if node_label == "Product" and prop_key in ["price", "sku"]: # Already handled
                        continue
                    safe_prop_key_for_name = re.sub(r'[^a-zA-Z0-9_]', '_', prop_key)
                    index_name = f"dynamic_idx_{node_label.lower()}_{safe_prop_key_for_name.lower()}"
                    queries_to_drop_str.append(f"DROP INDEX {index_name} IF EXISTS")
            except Exception as e:
                logger.error(f"Could not prepare dynamic indexes for dropping on label {node_label}: {e}")
        
        async with self.driver.session(database=self.database) as session:
            for query_string in queries_to_drop_str:
                try:
                    logger.debug(f"Executing to drop: {query_string.strip()}")
                    await session.run(query_string)
                except Exception as e:
                    logger.warning(f"Potentially ignorable error dropping index/constraint with query '{query_string.strip()}': {e}", exc_info=False)
        logger.info("Finished attempting to drop known indexes and constraints.")

    async def get_schema(self) -> str:
        """Return a textual description of the graph schema."""
        logger.info("Retrieving Neo4j schema...")
        try:
            node_results, _, _ = await self.driver.execute_query(
                "CALL db.schema.nodeTypeProperties()",
                database_=self.database,
            )
            rel_results, _, _ = await self.driver.execute_query(
                "CALL db.schema.relTypeProperties()",
                database_=self.database,
            )
        except Exception as e:
            logger.error(f"Failed to fetch schema information: {e}", exc_info=True)
            return ""

        nodes: Dict[str, Dict[str, str]] = {}
        for record in node_results:
            labels = record.get("nodeLabels") or []
            if isinstance(labels, list):
                label = ":".join(labels)
            else:
                label = str(labels)
            prop = record.get("propertyName")
            types = record.get("propertyTypes") or []
            nodes.setdefault(label, {})[prop] = ", ".join(types)

        rels: Dict[tuple[str, str, str], Dict[str, str]] = {}
        for record in rel_results:
            rel_type = record.get("relType") or record.get("relationshipType") or ""
            source = record.get("sourceNodeType") or record.get("fromLabels") or []
            target = record.get("targetNodeType") or record.get("toLabels") or []
            if isinstance(source, list):
                source_label = ":".join(source)
            else:
                source_label = str(source)
            if isinstance(target, list):
                target_label = ":".join(target)
            else:
                target_label = str(target)
            key = (source_label, rel_type, target_label)
            prop = record.get("propertyName")
            types = record.get("propertyTypes") or []
            rels.setdefault(key, {})[prop] = ", ".join(types)

        lines: List[str] = []
        for label, props in sorted(nodes.items()):
            lines.append(f"Node {label}")
            for prop, types in sorted(props.items()):
                lines.append(f"  - {prop}: {types}")
        lines.append("Relationships:")
        for (src, rtype, tgt), props in sorted(rels.items()):
            lines.append(f"({src})-[:{rtype}]->({tgt})")
            for prop, types in sorted(props.items()):
                lines.append(f"  - {prop}: {types}")

        schema_text = "\n".join(lines)
        logger.info("SCHEMA:")
        logger.info(textwrap.fill(schema_text, 60))
<<<<<<< HEAD
        return schema_text
=======
        return schema_text
>>>>>>> 854040cb
<|MERGE_RESOLUTION|>--- conflicted
+++ resolved
@@ -4,15 +4,10 @@
 from neo4j import AsyncDriver # type: ignore
 from config import cypher_queries # Import the whole module
 from .embedder_client import EmbedderClient
-<<<<<<< HEAD
+
 import textwrap
 from typing import Any, Dict, List
-=======
-
-import textwrap
-from typing import Any, Dict, List
-
->>>>>>> 854040cb
+
 
 logger = logging.getLogger("graph_for_rag.schema")
 
@@ -347,8 +342,4 @@
         schema_text = "\n".join(lines)
         logger.info("SCHEMA:")
         logger.info(textwrap.fill(schema_text, 60))
-<<<<<<< HEAD
-        return schema_text
-=======
-        return schema_text
->>>>>>> 854040cb
+        return schema_text