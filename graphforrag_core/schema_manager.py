# graphforrag_core/schema_manager.py
import logging
import re
from neo4j import AsyncDriver # type: ignore
from config import cypher_queries # Import the whole module
from .embedder_client import EmbedderClient
<<<<<<< HEAD
import textwrap
from typing import Any, Dict, List
=======
from dotenv import load_dotenv
import os
import textwrap
from langchain_neo4j import Neo4jGraph
>>>>>>> 1884b321

logger = logging.getLogger("graph_for_rag.schema")

class SchemaManager:
    def __init__(self, driver: AsyncDriver, database: str, embedder: EmbedderClient):
        self.driver: AsyncDriver = driver
        self.database: str = database
        self.embedder: EmbedderClient = embedder

    async def _get_dynamic_properties_for_btree_indexing(self, node_label: str) -> list[str]:
        logger.debug(f"Fetching dynamic properties for B-Tree indexing on label: {node_label}")
        properties_to_index: list[str] = []
        try:
            query_string_get_props_with_apoc = """ 
            CALL apoc.meta.schema() YIELD value
            UNWIND value AS node_meta
            WITH node_meta WHERE node_meta.name = $node_label_param AND node_meta.type = 'node'
            UNWIND keys(node_meta.properties) AS prop_name
            WITH prop_name, node_meta.properties[prop_name].type AS prop_type
            WHERE NOT prop_name IN $excluded_props AND prop_type IN $suitable_types
            RETURN DISTINCT prop_name
            """
            results, _, _ = await self.driver.execute_query( # type: ignore
                query_string_get_props_with_apoc,
                node_label_param=node_label,
                excluded_props=cypher_queries.EXCLUDED_PROPERTIES_FOR_DYNAMIC_BTREE,
                suitable_types=cypher_queries.SUITABLE_BTREE_TYPES,
                database_=self.database
            )
            properties_to_index = [record["prop_name"] for record in results]
            logger.debug(f"Found suitable dynamic properties for {node_label} via APOC: {properties_to_index}")
        except Exception as e:
            if "Unknown function 'apoc.meta.schema'" in str(e) or \
               "No function with name `apoc.meta.schema`" in str(e):
                logger.warning(f"APOC procedure 'apoc.meta.schema' not found. Falling back for label '{node_label}'.")
                
                if not re.match(r"^[A-Za-z0-9_]+$", node_label):
                    logger.error(f"Invalid node_label format for fallback query: {node_label}")
                    return []
                
                fallback_query_string = cypher_queries.GET_DISTINCT_PROPERTY_KEYS_FOR_LABEL_FALLBACK_TEMPLATE.replace(
                    "{node_label_placeholder}", node_label
                )
                
                results, _, _ = await self.driver.execute_query( # type: ignore
                    fallback_query_string, 
                    excluded_props_param=cypher_queries.EXCLUDED_PROPERTIES_FOR_DYNAMIC_BTREE, 
                    database_=self.database
                ) 
                properties_to_index = [record["key"] for record in results]
                logger.debug(f"Found suitable dynamic properties for {node_label} via fallback: {properties_to_index}")
            else:
                logger.error(f"Error fetching dynamic property keys using APOC for label '{node_label}': {e}", exc_info=True)
        return properties_to_index

    async def ensure_indices_and_constraints(self):
        logger.info("Ensuring database indices and constraints...")
        
        static_queries_and_params = [
            (cypher_queries.CREATE_CONSTRAINT_CHUNK_UUID, {}),
            (cypher_queries.CREATE_CONSTRAINT_SOURCE_UUID, {}),
            (cypher_queries.CREATE_CONSTRAINT_SOURCE_NAME, {}),
            (cypher_queries.CREATE_CONSTRAINT_ENTITY_UUID, {}),
            (cypher_queries.CREATE_CONSTRAINT_PRODUCT_UUID, {}),
            (cypher_queries.CREATE_INDEX_CHUNK_NAME, {}), # B-tree on Chunk.name (from dynamic_props)
            (cypher_queries.CREATE_INDEX_CHUNK_SOURCE_DESC_NUM, {}),
            (cypher_queries.CREATE_INDEX_SOURCE_CONTENT, {}), # B-tree on Source.content
            (cypher_queries.CREATE_INDEX_ENTITY_NAME, {}), 
            (cypher_queries.CREATE_INDEX_ENTITY_LABEL, {}),
            (cypher_queries.CREATE_INDEX_ENTITY_NORMALIZED_NAME_LABEL, {}),
            (cypher_queries.CREATE_INDEX_PRODUCT_NAME, {}), 
            # Specific B-tree indexes for Product.price and Product.sku
            ("CREATE INDEX product_price_idx IF NOT EXISTS FOR (p:Product) ON (p.price)", {}),
            ("CREATE INDEX product_sku_idx IF NOT EXISTS FOR (p:Product) ON (p.sku)", {}),
            # B-tree on Product.content (JSON string) might not be very useful unless exact matches are needed.
            # A full-text index is generally better for text/JSON string content.
            # ("CREATE INDEX product_content_idx IF NOT EXISTS FOR (p:Product) ON (p.content)", {}),


            (cypher_queries.CREATE_FULLTEXT_CHUNK_CONTENT, {}), # Indexes Chunk.name and Chunk.content
            (cypher_queries.CREATE_FULLTEXT_SOURCE_CONTENT, {}), # Indexes Source.name and Source.content
            (cypher_queries.CREATE_FULLTEXT_ENTITY_NAME, {}),    # Now only Entity.name
            (cypher_queries.CREATE_FULLTEXT_PRODUCT_NAME_CONTENT, {}), # Indexes Product.name and Product.content
            (cypher_queries.CREATE_INDEX_RELATIONSHIP_LABEL, {}),
            (cypher_queries.CREATE_FULLTEXT_RELATIONSHIP_FACT, {}),
            # Full-text index on MENTIONS.mention_context (NEW)
            ("CREATE FULLTEXT INDEX mentions_fact_sentence_ft IF NOT EXISTS FOR ()-[r:MENTIONS]-() ON EACH [r.fact_sentence]", {}), # CHANGED 
        ]

        # Vector index for Chunk content
        chunk_node_label = "Chunk"
        chunk_content_property = "content_embedding" # Chunk.content is embedded
        chunk_vector_index_name = f"{chunk_node_label.lower()}_{chunk_content_property}_vector"
        create_vector_index_chunk_query = cypher_queries.CREATE_VECTOR_INDEX_TEMPLATE.replace(
            "$index_name", chunk_vector_index_name
        ).replace("$node_label", chunk_node_label).replace("$property_name", chunk_content_property).replace("$dimension", str(self.embedder.dimension)).replace("$similarity_function", "cosine")
        static_queries_and_params.append((create_vector_index_chunk_query, {}))

        # Vector index for Source content
        source_node_label = "Source"
        source_content_property = "content_embedding" # Source.content is embedded
        source_vector_index_name = f"{source_node_label.lower()}_{source_content_property}_vector" 
        create_vector_index_source_query = cypher_queries.CREATE_VECTOR_INDEX_TEMPLATE.replace(
            "$index_name", source_vector_index_name
        ).replace("$node_label", source_node_label).replace("$property_name", source_content_property).replace("$dimension", str(self.embedder.dimension)).replace("$similarity_function", "cosine")
        static_queries_and_params.append((create_vector_index_source_query, {}))

        # Vector index for Entity name
        entity_node_label = "Entity"
        entity_name_property = "name_embedding" # Entity.name is embedded
        entity_name_vector_index = f"{entity_node_label.lower()}_{entity_name_property}_vector"
        create_vector_index_entity_name_query = cypher_queries.CREATE_VECTOR_INDEX_TEMPLATE.replace(
            "$index_name", entity_name_vector_index
        ).replace("$node_label", entity_node_label).replace("$property_name", entity_name_property).replace("$dimension", str(self.embedder.dimension)).replace("$similarity_function", "cosine")
        static_queries_and_params.append((create_vector_index_entity_name_query, {}))
        # Entity description/content embedding index is REMOVED

        # Vector indexes for Product name and content
        product_node_label = "Product"
        product_name_property = "name_embedding" # Product.name is embedded
        product_name_vector_index = f"{product_node_label.lower()}_{product_name_property}_vector"
        create_vector_index_product_name_query = cypher_queries.CREATE_VECTOR_INDEX_TEMPLATE.replace(
            "$index_name", product_name_vector_index
        ).replace("$node_label", product_node_label).replace("$property_name", product_name_property).replace("$dimension", str(self.embedder.dimension)).replace("$similarity_function", "cosine")
        static_queries_and_params.append((create_vector_index_product_name_query, {}))

        product_content_property = "content_embedding" # Product.content (JSON string) is embedded
        product_content_vector_index = f"{product_node_label.lower()}_{product_content_property}_vector"
        create_vector_index_product_content_query = cypher_queries.CREATE_VECTOR_INDEX_TEMPLATE.replace(
            "$index_name", product_content_vector_index
        ).replace("$node_label", product_node_label).replace("$property_name", product_content_property).replace("$dimension", str(self.embedder.dimension)).replace("$similarity_function", "cosine")
        static_queries_and_params.append((create_vector_index_product_content_query, {}))

        # Vector index for Relationship fact
        rel_type_for_vector = "RELATES_TO" # This is for :RELATES_TO relationships
        rel_property_name_for_vector = "fact_embedding"
        rel_vector_index_name = f"{rel_type_for_vector.lower()}_{rel_property_name_for_vector}_vector"
        create_vector_index_rel_query = f"""
        CREATE VECTOR INDEX {rel_vector_index_name} IF NOT EXISTS
        FOR ()-[r:{rel_type_for_vector}]-() ON (r.{rel_property_name_for_vector})
        OPTIONS {{indexConfig: {{
            `vector.dimensions`: {self.embedder.dimension},
            `vector.similarity_function`: 'cosine'
        }}}}
        """
        static_queries_and_params.append((create_vector_index_rel_query, {}))
        
        # Vector index for MENTIONS.fact_embedding (NEW/RENAMED from mention_context_embedding)
        mentions_rel_type = "MENTIONS"
        mentions_fact_property = "fact_embedding" # CHANGED from mention_context_embedding
        mentions_fact_vector_index = f"{mentions_rel_type.lower()}_{mentions_fact_property}_vector" # Name reflects property
        create_vector_index_mentions_fact_query = f"""
        CREATE VECTOR INDEX {mentions_fact_vector_index} IF NOT EXISTS
        FOR ()-[r:{mentions_rel_type}]-() ON (r.{mentions_fact_property}) // Use fact_embedding
        OPTIONS {{indexConfig: {{
            `vector.dimensions`: {self.embedder.dimension},
            `vector.similarity_function`: 'cosine'
        }}}}
        """
        static_queries_and_params.append((create_vector_index_mentions_fact_query, {}))
        
        all_queries_to_run = list(static_queries_and_params) # This should be after all static_queries_and_params are defined

        # Dynamic B-tree indexes (Chunk.name, Source.name, Product.name are already covered by specific B-tree indexes above)
        # Dynamic B-tree on Product.content (JSON string) is probably not useful.
        # We might want dynamic B-tree on specific metadata fields for Product if they are frequently filtered on.
        # For Entity, only name is primary, other identifiable fields come from MENTIONS relationship.
        # Let's review which dynamic B-trees are still needed.
        # `name` is now explicit for all main node types.
        # `content` is also explicit.
        # `EXCLUDED_PROPERTIES_FOR_DYNAMIC_BTREE` should be updated.
        
        # For now, let's assume dynamic B-tree indexing is mostly for metadata fields beyond explicit ones.
        for node_label in ["Chunk", "Source", "Entity", "Product"]:
            dynamic_props = await self._get_dynamic_properties_for_btree_indexing(node_label)
            for prop_key in dynamic_props:
                # Avoid re-creating indexes on already explicitly indexed core fields like price, sku for Product.
                if node_label == "Product" and prop_key in ["price", "sku"]: # Already have specific indexes
                    continue
                
                safe_prop_key_for_name = re.sub(r'[^a-zA-Z0-9_]', '_', prop_key)
                index_name = f"dynamic_idx_{node_label.lower()}_{safe_prop_key_for_name.lower()}"
                safe_prop_key_for_cypher = prop_key.replace("`", "``") 
                dynamic_index_query = f"CREATE INDEX {index_name} IF NOT EXISTS FOR (n:{node_label}) ON (n.`{safe_prop_key_for_cypher}`)"
                all_queries_to_run.append((dynamic_index_query, {}))
                logger.debug(f"Prepared dynamic index query for {node_label} on property '{prop_key}' with name '{index_name}'")

        async with self.driver.session(database=self.database) as session:
            for query_string, params in all_queries_to_run: 
                try:
                    logger.debug(f"Executing: {query_string.strip()} with params {params if params else ''}")
                    await session.run(query_string, params)
                except Exception as e:
                    logger.error(f"Failed to execute schema query '{query_string.strip()}': {e}", exc_info=True) 
                    
        logger.info("Finished ensuring database indices and constraints.")
        
        
    async def clear_all_known_indexes_and_constraints(self):
        logger.warning("Attempting to drop known indexes and constraints...")
        
        queries_to_drop_str = [
            cypher_queries.DROP_INDEX_CHUNK_NAME,
            cypher_queries.DROP_INDEX_CHUNK_SOURCE_DESC_NUM,
            cypher_queries.DROP_INDEX_SOURCE_CONTENT,
            cypher_queries.DROP_INDEX_ENTITY_NAME, 
            cypher_queries.DROP_INDEX_ENTITY_LABEL,
            cypher_queries.DROP_INDEX_ENTITY_NORMALIZED_NAME_LABEL,
            cypher_queries.DROP_INDEX_PRODUCT_NAME,
            "DROP INDEX product_price_idx IF EXISTS", # For Product.price
            "DROP INDEX product_sku_idx IF EXISTS",   # For Product.sku
            # "DROP INDEX product_content_idx IF EXISTS", # If we had one for Product.content

            cypher_queries.DROP_FULLTEXT_CHUNK_CONTENT, 
            cypher_queries.DROP_FULLTEXT_SOURCE_CONTENT, 
            "DROP INDEX entity_name_ft IF EXISTS", # Was DROP_FULLTEXT_ENTITY_NAME_DESC
            "DROP INDEX product_name_content_ft IF EXISTS", # Was DROP_FULLTEXT_PRODUCT_NAME_DESC
             "DROP INDEX mentions_fact_sentence_ft IF EXISTS", # CHANGED from mentions_context_ft
            "DROP INDEX product_name_desc_ft IF EXISTS", 

            cypher_queries.DROP_CONSTRAINT_CHUNK_UUID,
            cypher_queries.DROP_CONSTRAINT_SOURCE_UUID,
            cypher_queries.DROP_CONSTRAINT_SOURCE_NAME,
            cypher_queries.DROP_CONSTRAINT_ENTITY_UUID,
            cypher_queries.DROP_CONSTRAINT_PRODUCT_UUID,
            cypher_queries.DROP_INDEX_RELATIONSHIP_LABEL,
            "DROP INDEX relationship_fact_ft IF EXISTS", 
        ]
        
        # Vector index drops
        chunk_vector_index_name = "chunk_content_embedding_vector"
        queries_to_drop_str.append(f"DROP INDEX {chunk_vector_index_name} IF EXISTS")
        
        source_vector_index_name = "source_content_embedding_vector" 
        queries_to_drop_str.append(f"DROP INDEX {source_vector_index_name} IF EXISTS") 
        
        entity_name_vector_index = "entity_name_embedding_vector"
        queries_to_drop_str.append(f"DROP INDEX {entity_name_vector_index} IF EXISTS")
        
        # entity_desc_vector_index = "entity_description_embedding_vector" # This one is removed
        # queries_to_drop_str.append(f"DROP INDEX {entity_desc_vector_index} IF EXISTS") # So remove its drop

        product_name_vector_index = "product_name_embedding_vector"
        queries_to_drop_str.append(f"DROP INDEX {product_name_vector_index} IF EXISTS")
        
        product_content_vector_index = "product_content_embedding_vector" # Was product_description_embedding_vector
        queries_to_drop_str.append(f"DROP INDEX {product_content_vector_index} IF EXISTS")

        rel_vector_index_name = "relates_to_fact_embedding_vector"
        queries_to_drop_str.append(f"DROP INDEX {rel_vector_index_name} IF EXISTS")

        mentions_fact_vector_index = "mentions_fact_embedding_vector" # CHANGED from mentions_mention_context_embedding_vector
        queries_to_drop_str.append(f"DROP INDEX {mentions_fact_vector_index} IF EXISTS")

        for node_label in ["Chunk", "Source", "Entity", "Product"]:
            try:
                dynamic_props = await self._get_dynamic_properties_for_btree_indexing(node_label)
                for prop_key in dynamic_props:
                    if node_label == "Product" and prop_key in ["price", "sku"]: # Already handled
                        continue
                    safe_prop_key_for_name = re.sub(r'[^a-zA-Z0-9_]', '_', prop_key)
                    index_name = f"dynamic_idx_{node_label.lower()}_{safe_prop_key_for_name.lower()}"
                    queries_to_drop_str.append(f"DROP INDEX {index_name} IF EXISTS")
            except Exception as e:
                logger.error(f"Could not prepare dynamic indexes for dropping on label {node_label}: {e}")
        
        async with self.driver.session(database=self.database) as session:
            for query_string in queries_to_drop_str:
                try:
                    logger.debug(f"Executing to drop: {query_string.strip()}")
                    await session.run(query_string)
                except Exception as e:
                    logger.warning(f"Potentially ignorable error dropping index/constraint with query '{query_string.strip()}': {e}", exc_info=False)
        logger.info("Finished attempting to drop known indexes and constraints.")

<<<<<<< HEAD
    async def get_schema(self) -> str:
        """Return a textual description of the graph schema."""
        logger.info("Retrieving Neo4j schema...")
        try:
            node_results, _, _ = await self.driver.execute_query(
                "CALL db.schema.nodeTypeProperties()",
                database_=self.database,
            )
            rel_results, _, _ = await self.driver.execute_query(
                "CALL db.schema.relTypeProperties()",
                database_=self.database,
            )
        except Exception as e:
            logger.error(f"Failed to fetch schema information: {e}", exc_info=True)
            return ""

        nodes: Dict[str, Dict[str, str]] = {}
        for record in node_results:
            labels = record.get("nodeLabels") or []
            if isinstance(labels, list):
                label = ":".join(labels)
            else:
                label = str(labels)
            prop = record.get("propertyName")
            types = record.get("propertyTypes") or []
            nodes.setdefault(label, {})[prop] = ", ".join(types)

        rels: Dict[tuple[str, str, str], Dict[str, str]] = {}
        for record in rel_results:
            rel_type = record.get("relType") or record.get("relationshipType") or ""
            source = record.get("sourceNodeType") or record.get("fromLabels") or []
            target = record.get("targetNodeType") or record.get("toLabels") or []
            if isinstance(source, list):
                source_label = ":".join(source)
            else:
                source_label = str(source)
            if isinstance(target, list):
                target_label = ":".join(target)
            else:
                target_label = str(target)
            key = (source_label, rel_type, target_label)
            prop = record.get("propertyName")
            types = record.get("propertyTypes") or []
            rels.setdefault(key, {})[prop] = ", ".join(types)

        lines: List[str] = []
        for label, props in sorted(nodes.items()):
            lines.append(f"Node {label}")
            for prop, types in sorted(props.items()):
                lines.append(f"  - {prop}: {types}")
        lines.append("Relationships:")
        for (src, rtype, tgt), props in sorted(rels.items()):
            lines.append(f"({src})-[:{rtype}]->({tgt})")
            for prop, types in sorted(props.items()):
                lines.append(f"  - {prop}: {types}")

        schema_text = "\n".join(lines)
        logger.info("SCHEMA:")
        logger.info(textwrap.fill(schema_text, 60))
        return schema_text
=======

def get_schema(uri: str | None = None, user: str | None = None, password: str | None = None) -> str | None:
    """Retrieve the Neo4j database schema using ``Neo4jGraph.refresh_schema``.

    Parameters override the corresponding ``NEO4J_*`` environment variables if
    provided. The ``.env`` file is loaded to allow local configuration.

    Returns the schema string or ``None`` when the schema could not be
    retrieved (for example when ``OPENAI_API_KEY`` is missing).
    """
    load_dotenv()

    neo4j_uri = uri or os.environ.get("NEO4J_URI", "bolt://localhost:7687")
    neo4j_user = user or os.environ.get("NEO4J_USER", "neo4j")
    neo4j_password = password or os.environ.get("NEO4J_PASSWORD", "password")

    openai_api_key = os.environ.get("OPENAI_API_KEY")
    if not openai_api_key:
        logger.error(
            "OPENAI_API_KEY not found in environment variables. Cannot initialize OpenAIEmbedder."
        )
        return None

    kg = Neo4jGraph(url=neo4j_uri, username=neo4j_user, password=neo4j_password)

    kg.refresh_schema()
 
    logger.info(f"SCHEMA: {textwrap.fill(kg.schema, 60)}")
    return kg.schema
>>>>>>> 1884b321
<|MERGE_RESOLUTION|>--- conflicted
+++ resolved
@@ -4,15 +4,10 @@
 from neo4j import AsyncDriver # type: ignore
 from config import cypher_queries # Import the whole module
 from .embedder_client import EmbedderClient
-<<<<<<< HEAD
+
 import textwrap
 from typing import Any, Dict, List
-=======
-from dotenv import load_dotenv
-import os
-import textwrap
-from langchain_neo4j import Neo4jGraph
->>>>>>> 1884b321
+
 
 logger = logging.getLogger("graph_for_rag.schema")
 
@@ -288,7 +283,6 @@
                     logger.warning(f"Potentially ignorable error dropping index/constraint with query '{query_string.strip()}': {e}", exc_info=False)
         logger.info("Finished attempting to drop known indexes and constraints.")
 
-<<<<<<< HEAD
     async def get_schema(self) -> str:
         """Return a textual description of the graph schema."""
         logger.info("Retrieving Neo4j schema...")
@@ -349,34 +343,3 @@
         logger.info("SCHEMA:")
         logger.info(textwrap.fill(schema_text, 60))
         return schema_text
-=======
-
-def get_schema(uri: str | None = None, user: str | None = None, password: str | None = None) -> str | None:
-    """Retrieve the Neo4j database schema using ``Neo4jGraph.refresh_schema``.
-
-    Parameters override the corresponding ``NEO4J_*`` environment variables if
-    provided. The ``.env`` file is loaded to allow local configuration.
-
-    Returns the schema string or ``None`` when the schema could not be
-    retrieved (for example when ``OPENAI_API_KEY`` is missing).
-    """
-    load_dotenv()
-
-    neo4j_uri = uri or os.environ.get("NEO4J_URI", "bolt://localhost:7687")
-    neo4j_user = user or os.environ.get("NEO4J_USER", "neo4j")
-    neo4j_password = password or os.environ.get("NEO4J_PASSWORD", "password")
-
-    openai_api_key = os.environ.get("OPENAI_API_KEY")
-    if not openai_api_key:
-        logger.error(
-            "OPENAI_API_KEY not found in environment variables. Cannot initialize OpenAIEmbedder."
-        )
-        return None
-
-    kg = Neo4jGraph(url=neo4j_uri, username=neo4j_user, password=neo4j_password)
-
-    kg.refresh_schema()
- 
-    logger.info(f"SCHEMA: {textwrap.fill(kg.schema, 60)}")
-    return kg.schema
->>>>>>> 1884b321
