--- conflicted
+++ resolved
@@ -57,19 +57,10 @@
     graph = GraphForRAG(NEO4J_URI, NEO4J_USER, NEO4J_PASSWORD)
     schema_text = await graph.get_schema()
     logger.info("SCHEMA:")
-<<<<<<< HEAD
+
     logger.info(textwrap.fill(schema_text, 60))
     await graph.close()
 
 
-=======
-    logger.info(textwrap.fill(kg.schema, 60))
-    
-    schema = get_schema(uri=NEO4J_URI, user=NEO4J_USER, password=NEO4J_PASSWORD)
-    logger.info("SCHEMA2:")
-    logger.info(schema)
-    
-    
->>>>>>> 854040cb
 if __name__ == "__main__":
     asyncio.run(main())